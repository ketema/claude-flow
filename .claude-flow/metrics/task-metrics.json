--- conflicted
+++ resolved
@@ -1,18 +1,10 @@
 [
   {
-<<<<<<< HEAD
-    "id": "cmd-hooks-1755363397296",
+    "id": "cmd-hooks-1755363905961",
     "type": "hooks",
     "success": true,
-    "duration": 98.46752899999996,
-    "timestamp": 1755363397394,
-=======
-    "id": "cmd-hooks-1755122484040",
-    "type": "hooks",
-    "success": true,
-    "duration": 7.551344999999998,
-    "timestamp": 1755122484047,
->>>>>>> e71a9e7b
+    "duration": 94.08556500000003,
+    "timestamp": 1755363906055,
     "metadata": {}
   }
 ]